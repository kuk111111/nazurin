from .api import Pixiv
<<<<<<< HEAD
from .config import IMG_PROXY
=======
from config import ADMIN_ID
>>>>>>> 9703781b
from utils import NazurinError, sendPhotos, sendDocuments, handleBadRequest
from telegram.ext import CommandHandler, Filters
from telegram.error import BadRequest

pixiv = Pixiv()

def pixiv_view(update, context):
    message = update.message
    try:
        # args[0] should contain the queried artwork id
        artwork_id = int(context.args[0])
        if artwork_id < 0:
            message.reply_text('Invalid artwork id!')
            return
        imgs, details = pixiv.view_illust(artwork_id)
<<<<<<< HEAD
        # use reverse proxy to avoid strange problems
        for img in imgs:
            img['url'] = img['url'].replace('i.pximg.net', IMG_PROXY)
            # img['url'] += '?' + str(random.random())
            img['thumbnail'] = img['thumbnail'].replace('i.pximg.net', IMG_PROXY)
            # img['thumbnail'] += '?' + str(random.random())
=======
>>>>>>> 9703781b
        sendPhotos(update, context, imgs, details)
    except (IndexError, ValueError):
        message.reply_text('Usage: /pixiv <artwork_id>')
    except NazurinError as error:
        message.reply_text(error.msg)
    except BadRequest as error:
        handleBadRequest(update, context, error)

def pixiv_download(update, context):
    message = update.message
    try:
        # args[0] should contain the queried artwork id
        artwork_id = int(context.args[0])
        if artwork_id < 0:
            message.reply_text('Invalid artwork id!')
            return
        imgs = pixiv.download_illust(artwork_id)
        sendDocuments(update, context, imgs)
    except (IndexError, ValueError):
        message.reply_text('Usage: /pixiv_download <artwork_id>')
    except NazurinError as error:
        message.reply_text(error.msg)

def pixiv_bookmark(update, context):
    message = update.message
    try:
        # args[0] should contain the queried artwork id
        artwork_id = int(context.args[0])
        if artwork_id < 0:
            message.reply_text('Invalid artwork id!')
            return
        context.dispatcher.run_async(pixiv.bookmark, artwork_id)
        message.reply_text('Done!')
    except (IndexError, ValueError):
        message.reply_text('Usage: /bookmark <artwork_id>')
    except NazurinError as error:
        message.reply_text(error.msg)

commands = [
    CommandHandler('pixiv', pixiv_view, pass_args=True, run_async=True),
    CommandHandler('pixiv_download', pixiv_download, pass_args=True, run_async=True),
    CommandHandler('bookmark', pixiv_bookmark, pass_args=True, run_async=True)
]<|MERGE_RESOLUTION|>--- conflicted
+++ resolved
@@ -1,9 +1,4 @@
 from .api import Pixiv
-<<<<<<< HEAD
-from .config import IMG_PROXY
-=======
-from config import ADMIN_ID
->>>>>>> 9703781b
 from utils import NazurinError, sendPhotos, sendDocuments, handleBadRequest
 from telegram.ext import CommandHandler, Filters
 from telegram.error import BadRequest
@@ -19,15 +14,6 @@
             message.reply_text('Invalid artwork id!')
             return
         imgs, details = pixiv.view_illust(artwork_id)
-<<<<<<< HEAD
-        # use reverse proxy to avoid strange problems
-        for img in imgs:
-            img['url'] = img['url'].replace('i.pximg.net', IMG_PROXY)
-            # img['url'] += '?' + str(random.random())
-            img['thumbnail'] = img['thumbnail'].replace('i.pximg.net', IMG_PROXY)
-            # img['thumbnail'] += '?' + str(random.random())
-=======
->>>>>>> 9703781b
         sendPhotos(update, context, imgs, details)
     except (IndexError, ValueError):
         message.reply_text('Usage: /pixiv <artwork_id>')
